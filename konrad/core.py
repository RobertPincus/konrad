# -*- coding: utf-8 -*-
"""Implementation of a radiative-convective equilibrium model (RCE).
"""
import logging
from datetime import datetime

import numpy as np

from konrad import utils
from konrad.radiation import RRTMG
<<<<<<< HEAD
from konrad.ozone import (Ozone, OzonePressure)
from konrad.humidity import (Humidity, FixedRH)
from konrad.surface import (Surface, SurfaceHeatCapacity)
from konrad.cloud import (Cloud, ClearSky)
=======
from konrad.humidity import (Humidity, FixedRH)
from konrad.surface import (Surface, SurfaceHeatCapacity)
from konrad.cloud import (Cloud, ClearSky)

>>>>>>> 320673b2

logger = logging.getLogger(__name__)

__all__ = [
    'RCE',
]


class RCE:
    """Interface to control the radiative-convective equilibrium simulation.

    Examples:
        Create an object to setup and run a simulation:
        >>> import konrad
        >>> rce = konrad.RCE(...)
        >>> rce.run()
    """
<<<<<<< HEAD
    def __init__(self, atmosphere, radiation=None, ozone=None, humidity=None,
                 surface=None, cloud=None, outfile=None, experiment='',
                 timestep=1, delta=0.01, writeevery=1, max_iterations=5000):
=======
    def __init__(self, atmosphere, radiation=None, humidity=None, surface=None,
                 cloud=None, outfile=None, experiment='', timestep=1,
                 delta=0.01, writeevery=1, max_iterations=5000):
>>>>>>> 320673b2
        """Set-up a radiative-convective model.

        Parameters:
            atmosphere (Atmosphere): `konrad.atmosphere.Atmosphere`.
            radiation (konrad.radiation): Radiation model.
                Defaults to RRTMG
            humidity (konrad.humidity): Humidity model.
                Defaults to ``konrad.humidity.FixedRH``.
            surface (konrad.surface): Surface model.
                Defaults to ``konrad.surface.SurfaceHeatCapacity``.
            cloud (konrad.cloud): Cloud model.
                Defaults to ``konrad.cloud.ClearSky``.
            outfile (str): netCDF4 file to store output.
            experiment (str): Experiment description (stored in netCDF).
            timestep (float): Iteration time step in days.
            delta (float): Stop criterion. If the heating rate is below this
                threshold for all levels, skip further iterations.
            writeevery(int or float): Set frequency in which to write output.
                int: Every nth timestep is written.
                float: Every nth day is written.
            max_iterations (int): Maximum number of iterations.
        """
        # Sub-models.
        self.atmosphere = atmosphere
        if radiation is None:
            self.radiation = RRTMG()
        else:
            self.radiation = radiation

<<<<<<< HEAD
        ozone = utils.return_if_type(ozone, 'ozone',
                                     Ozone, OzonePressure())
        self.ozone = ozone

=======
>>>>>>> 320673b2
        self.humidity = utils.return_if_type(humidity, 'humidity',
                                             Humidity, FixedRH())
        self.surface = utils.return_if_type(surface, 'surface',
                                            Surface, SurfaceHeatCapacity())
        self.cloud = utils.return_if_type(cloud, 'cloud',
                                          Cloud, ClearSky())

        # Control parameters.
        self.delta = delta
        self.timestep = timestep
        self.writeevery = writeevery
        self.max_iterations = max_iterations

        # TODO: Maybe delete? One could use the return value of the radiation
        # model directly.
        self.heatingrates = None

        # Internal variables.
        self.converged = False
        self.niter = 0

        self.outfile = outfile
        self.experiment = experiment

        logging.info('Created Konrad object:\n{}'.format(self))

    def __repr__(self):
        retstr = '{}(\n'.format(self.__class__.__name__)
        # Loop over all public object attributes.
        for a in filter(lambda k: not k.startswith('_'), self.__dict__):
            retstr += '    {}={},\n'.format(a, getattr(self, a))
        retstr += ')'

        return retstr

    def get_hours_passed(self):
        """Return the number of hours passed since model start.

        Returns:
            float: Hours passed since model start.
        """
        return self.niter * 24 * self.timestep

    def calculate_heatingrates(self):
        """Use the radiation sub-model to calculate heatingrates."""
        self.heatingrates = self.radiation.get_heatingrates(
            atmosphere=self.atmosphere,
            surface=self.surface,
            cloud=self.cloud,
            )

    def is_converged(self):
        """Check if the atmosphere is in radiative-convective equilibrium.

        Returns:
            bool: ``True`` if converged, else ``False``.
        """
        #TODO: Implement proper convergence criterion (e.g. include TOA).
        return np.all(np.abs(self.atmosphere['deltaT']) < self.delta)

    def check_if_write(self):
        """Check if current timestep should be appended to output netCDF.

        Do not write, if no output file is specified.

        Returns:
            bool: True, if timestep should be written.
        """
        if self.outfile is None:
            return False

        if isinstance(self.writeevery, int):
            return self.niter % self.writeevery == 0
        elif isinstance(self.writeevery, float):
            # Add `0.5 * dt` to current timestep to make float comparison more
            # robust. Otherwise `3.3 % 3 < 0.3` is True.
            r = (((self.niter + 0.5) * self.timestep) % self.writeevery)
            return r < self.timestep
        else:
            raise TypeError('Only except input of type `float` or `int`.')

    # TODO: Consider implementing netCDF writing in a cleaner way. Currently
    # variables from different Datasets are hard to distinguish. Maybe
    # dive into the group mechanism in netCDF.
    def create_outfile(self):
        """Create netCDF4 file to store simulation results."""
        data = self.atmosphere.merge(self.heatingrates, overwrite_vars='H2O')
        data.merge(self.surface, inplace=True)

        # Add experiment and date information to newly created netCDF file.
        data.attrs.update(experiment=self.experiment)
        data.attrs.update(date=datetime.now().strftime("%Y-%m-%d %H:%M"))

        # Not all Radiation classes provide an `solar_constant` attribute.
        # For thos who do (e.g. `RRTMG`) store the value in the netCDF file.
        if hasattr(self.radiation, 'solar_constant'):
            data.attrs.update(solar_constant=self.radiation.solar_constant)

        # The `Atmosphere.to_netcdf()` function is overloaded and able to
        # handle attributes in a proper way (saving the object's class name).
        data.to_netcdf(self.outfile, mode='w', unlimited_dims=['time'])

        logger.info(f'Created "{self.outfile}".')

    def append_to_netcdf(self):
        """Append the current atmospheric state to the netCDF4 file specified
        in ``self.outfile``.
        """
        data = self.atmosphere.merge(self.heatingrates, overwrite_vars='H2O')
        data.merge(self.surface, inplace=True)

        utils.append_timestep_netcdf(
            filename=self.outfile,
            data=data,
            timestamp=self.get_hours_passed(),
            )

    def run(self):
        """Run the radiative-convective equilibrium model."""
        logger.info('Start RCE model run.')

        # Initialize surface pressure to be equal to lowest half-level
        # pressure. This is consistent with handling in PSrad.
        self.surface['pressure'] = self.atmosphere['phlev'][0]

        # Main loop to control all model iterations until maximum number is
        # reached or a given stop criterion is fulfilled.
        while self.niter < self.max_iterations:
            if self.niter % 100 == 0:
                # Write every 100th time step in loglevel INFO.
                logger.info(f'Enter iteration {self.niter}.')
            else:
                # All other iterations are only logged in DEBUG level.
                logger.debug(f'Enter iteration {self.niter}.')

            # Adjust the solar angle according to current time.
            self.radiation.adjust_solar_angle(self.get_hours_passed() / 24)

            # Caculate shortwave, longwave and net heatingrates.
            # Afterwards, they are accesible throug ``self.heatingrates``.
            self.calculate_heatingrates()

            # Apply heatingrates/fluxes to the the surface.
            self.surface.adjust(
                sw_down=self.heatingrates['sw_flxd'].values[0, 0],
                sw_up=self.heatingrates['sw_flxu'].values[0, 0],
                lw_down=self.heatingrates['lw_flxd'].values[0, 0],
                lw_up=self.heatingrates['lw_flxu'].values[0, 0],
                timestep=self.timestep,
            )

            # Save the old temperature profile. They are compared with
            # adjusted values to check if the model has converged.
            T = self.atmosphere['T'].values.copy()

            # Apply heatingrates to the temperature profile.
            self.atmosphere.adjust(
                self.heatingrates['net_htngrt'],
                self.timestep,
                self.surface,
                )

<<<<<<< HEAD
            # Update the ozone profile.
            self.ozone.get(
                atmos=self.atmosphere,
                timestep=self.timestep,
                zenith=self.radiation.current_solar_angle,
                radheat=self.heatingrates['net_htngrt'][0, :]
                )

=======
>>>>>>> 320673b2
            # Update the humidity profile.
            self.atmosphere['H2O'][0, :] = self.humidity.get(
                    self.atmosphere,
                    surface=self.surface,
                    net_heatingrate=self.heatingrates['net_htngrt'][0, :],
                    )

            # Calculate temperature change for convergence check.
            self.atmosphere['deltaT'] = self.atmosphere['T'] - T

            # Check, if the current iteration is scheduled to be written.
            if self.check_if_write():
                # If we are in the first iteration, a new is created...
                if self.niter == 0:
                    self.create_outfile()
                # ... otherwise we just append.
                else:
                    self.append_to_netcdf()

            # Check if the model run has converged to an equilibrium state.
            if self.is_converged():
                # If the model is converged, skip further iterations. Success!
                logger.info(f'Converged after {self.niter} iterations.')
                break
            # Otherweise increase the iteration count and go on.
            else:
                self.niter += 1
        else:
            logger.info('Stopped after maximum number of iterations.')<|MERGE_RESOLUTION|>--- conflicted
+++ resolved
@@ -8,17 +8,11 @@
 
 from konrad import utils
 from konrad.radiation import RRTMG
-<<<<<<< HEAD
 from konrad.ozone import (Ozone, OzonePressure)
 from konrad.humidity import (Humidity, FixedRH)
 from konrad.surface import (Surface, SurfaceHeatCapacity)
 from konrad.cloud import (Cloud, ClearSky)
-=======
-from konrad.humidity import (Humidity, FixedRH)
-from konrad.surface import (Surface, SurfaceHeatCapacity)
-from konrad.cloud import (Cloud, ClearSky)
-
->>>>>>> 320673b2
+
 
 logger = logging.getLogger(__name__)
 
@@ -36,15 +30,9 @@
         >>> rce = konrad.RCE(...)
         >>> rce.run()
     """
-<<<<<<< HEAD
     def __init__(self, atmosphere, radiation=None, ozone=None, humidity=None,
                  surface=None, cloud=None, outfile=None, experiment='',
                  timestep=1, delta=0.01, writeevery=1, max_iterations=5000):
-=======
-    def __init__(self, atmosphere, radiation=None, humidity=None, surface=None,
-                 cloud=None, outfile=None, experiment='', timestep=1,
-                 delta=0.01, writeevery=1, max_iterations=5000):
->>>>>>> 320673b2
         """Set-up a radiative-convective model.
 
         Parameters:
@@ -74,13 +62,10 @@
         else:
             self.radiation = radiation
 
-<<<<<<< HEAD
         ozone = utils.return_if_type(ozone, 'ozone',
                                      Ozone, OzonePressure())
         self.ozone = ozone
 
-=======
->>>>>>> 320673b2
         self.humidity = utils.return_if_type(humidity, 'humidity',
                                              Humidity, FixedRH())
         self.surface = utils.return_if_type(surface, 'surface',
@@ -243,7 +228,6 @@
                 self.surface,
                 )
 
-<<<<<<< HEAD
             # Update the ozone profile.
             self.ozone.get(
                 atmos=self.atmosphere,
@@ -252,8 +236,6 @@
                 radheat=self.heatingrates['net_htngrt'][0, :]
                 )
 
-=======
->>>>>>> 320673b2
             # Update the humidity profile.
             self.atmosphere['H2O'][0, :] = self.humidity.get(
                     self.atmosphere,
